--- conflicted
+++ resolved
@@ -5,13 +5,8 @@
 import inspect
 import logging
 import warnings
-<<<<<<< HEAD
 from functools import wraps
-from typing import Any, Callable
-
-=======
 from typing import Any, Callable, TypeVar, Literal, Optional, TextIO, Type, Union
->>>>>>> 9435ee3b
 from loguru import logger
 
 T = TypeVar("T")
@@ -81,21 +76,11 @@
     Logs entry and exit of a function that this decorator wraps
     """
 
-<<<<<<< HEAD
-    def wrapper(func: Callable[..., Any]) -> Callable[..., Any]:
-        name = func.__name__
-
-        @wraps(func)
-        def wrapped(*args: Any, **kwargs: Any) -> Any:
-            result = None
-            logger_ = logger.opt(depth=1)
-=======
     def wrapper(func: Callable[..., T]) -> Callable[..., T]:
         name = func.__name__
 
         @wraps(func)
         def wrapped(*args: Any, **kwargs: Any) -> T:
->>>>>>> 9435ee3b
             if entry:
                 logger.log(level, f"Entering '{name}' (args={args}, kwargs={kwargs})")
             result = func(*args, **kwargs)
