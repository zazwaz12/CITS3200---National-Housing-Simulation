--- conflicted
+++ resolved
@@ -1,30 +1,3 @@
-<<<<<<< HEAD
-"""
-Utility functions for working with file paths
-"""
-
-import os
-
-from nhs.utils.logging import log_entry_exit
-
-
-@log_entry_exit()
-def list_files(path: str, list_hidden: bool = False) -> list[str]:
-    """
-    Return list of full file paths in a given path
-
-    Parameters
-    ----------
-    list_hidden: bool
-        Whether to include hidden files (starting with a dot '.')
-    """
-    return [
-        os.path.join(root, file)
-        for root, dirs, files in os.walk(path)
-        for file in files
-        if list_hidden or not file.startswith(".")
-    ]
-=======
 """
 Utility functions for working with file paths
 """
@@ -49,5 +22,4 @@
         for root, _, files in os.walk(path)
         for file in files
         if list_hidden or not file.startswith(".")
-    ]
->>>>>>> 8f63fc9c
+    ]