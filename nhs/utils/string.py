<<<<<<< HEAD
"""
String utilities for working with placeholders in strings
"""

import re
from typing import List

import toolz as tz  # type: ignore
import toolz.curried as curried  # type: ignore

from nhs.utils.logging import log_entry_exit  # type: ignore


@log_entry_exit()
def capture_placeholders(
    s: str, placeholders: List[str], re_pattern: str = r".*?"
) -> str:
    """
    Replace placeholders in a string `s` with `"(re_pattern)"`

    Placeholders are strings in the form of ``"{placeholder}"``. They can be any
    combination of numbers, characters, and underscore. Placeholders in `s`
    but not in the list of `placeholders` will not be encased in parentheses
    (i.e., not in a capturing group) but will still be replaced.

    Parameters
    ----------
    s : str
        String containing placeholders, e.g. ``"somestuff{a}_{b}.nii.gz"``.
    placeholders : list[str]
        List of placeholders to match in the pattern, e.g. ``["a", "b"]``.
    re_pattern : str, optional
        Regex pattern to replace placeholders with, by default any valid Python
        identifier. Matches any character except line terminators by default.

    Returns
    -------
    str
        String with placeholders replaced by the specified `re_pattern`.
    """
    return tz.pipe(
        [s] + placeholders,
        # Replace placeholders to avoid them being escaped
        curried.reduce(
            lambda string, placeholder: string.replace("{" + placeholder + "}", "\x00")
        ),
        # Replace all non-capturing placeholders with different symbol
        lambda string: re.sub(r"{[a-zA-Z0-9_]*}", "\x01", string),
        re.escape,
        # Encase provided placeholders in parentheses to create capturing groups
        lambda string: string.replace("\x00", f"({re_pattern})"),
        lambda string: string.replace("\x01", re_pattern),
        str,
    )


@log_entry_exit()
def placeholder_matches(
    str_list: list[str], pattern: str, placeholders: list[str], re_pattern: str = r".*?"
) -> list[tuple[str, ...]]:
    """
    Return placeholder values for each string in a list that match pattern

    Placeholders are string in the form of "{placeholder}". They can be any
    combination of numbers, characters, and underscore. Placeholders not in
    pattern will still be matched but not captured in the output.

    Parameters
    ----------
    str_list: list[str]
        List of strings to match against the pattern
    pattern: str
        Pattern containing placeholders to match file names, e.g.
        `"/path/to/{organ}_{observer}.nii.gz"`
    placeholders: list[str]
        List of placeholders to match in the pattern, e.g. `["organ", "observer"]`
    re_pattern: str, optional
        Regex pattern filter placeholder matches by, by default any character
        except line terminators
    Returns
    -------
    set[tuple[str, ...]]
        List of tuples containing the matches for each placeholder.

    Example
    -------
    ```
    placeholder_matches(
        [
            "/path/to/bladder_jd.nii.gz",
            "/path/to/brain_md.nii.gz",
            "/path/to/eye_sp.nii.gz",
        ],
        "/path/to/{organ}_{observer}.nii.gz",
        ["organ", "observer"],
    )
    # Output
    [("bladder", "jd"), ("brain", "md"), ("eye", "sp")]

        placeholder_matches(
        [
            "/path/to/bladder_jd.nii.gz",
            "/path/to/brain_md.nii.gz",
            "/path/to/eye_sp.nii.gz",
        ],
        "/path/to/{organ}_{observer}.nii.gz",
        ["organ", "observer"],
        r"[^b]+",    # Any string that does not contain the letter 'b'
    )
    # Output
    [("eye", "sp")]

    ```
    """
    return tz.pipe(
        str_list,
        curried.map(
            lambda string: re.match(
                capture_placeholders(pattern, placeholders, re_pattern), string
            ),
        ),
        curried.filter(lambda match: match is not None),
        curried.map(lambda re_match: re_match.groups()),
        list,
    )  # type: ignore
=======
"""
String utilities for working with placeholders in strings
"""

import re
from typing import List, Tuple, Optional

import toolz as tz  # type: ignore
import toolz.curried as curried  # type: ignore

from nhs.utils.logging import log_entry_exit  # type: ignore


@log_entry_exit()
def capture_placeholders(
    s: str, placeholders: List[str], re_pattern: str = r".*?"
) -> str:
    """
    Replace placeholders in a string `s` with `"(re_pattern)"`

    Placeholders are strings in the form of ``"{placeholder}"``. They can be any
    combination of numbers, characters, and underscore. Placeholders in `s`
    but not in the list of `placeholders` will not be encased in parentheses
    (i.e., not in a capturing group) but will still be replaced.

    Parameters
    ----------
    s : str
        String containing placeholders, e.g. ``"somestuff{a}_{b}.nii.gz"``.
    placeholders : list[str]
        List of placeholders to match in the pattern, e.g. ``["a", "b"]``.
    re_pattern : str, optional
        Regex pattern to replace placeholders with, by default any valid Python
        identifier. Matches any character except line terminators by default.

    Returns
    -------
    str
        String with placeholders replaced by the specified `re_pattern`.
    """
    return tz.pipe(
        [s] + placeholders,
        # Replace placeholders to avoid them being escaped
        curried.reduce(
            lambda string, placeholder: string.replace(f"{{{placeholder}}}", "\x00")
        ),
        # Replace all non-capturing placeholders with a different symbol
        lambda string: re.sub(r"{[a-zA-Z0-9_]*}", "\x01", string),
        re.escape,
        # Encase provided placeholders in parentheses to create capturing groups
        lambda string: string.replace("\x00", f"({re_pattern})"),
        lambda string: string.replace("\x01", re_pattern),
        str,
    )


@log_entry_exit()
def placeholder_matches(
    str_list: List[str],
    pattern: str,
    placeholders: List[str],
    re_pattern: str = r".*?",
) -> List[Tuple[str, ...]]:
    """
    Return placeholder values for each string in a list that match pattern.

    Placeholders are string in the form of "{placeholder}". They can be any
    combination of numbers, characters, and underscore. Placeholders not in
    pattern will still be matched but not captured in the output.

    Parameters
    ----------
    str_list: list[str]
        List of strings to match against the pattern.
    pattern: str
        Pattern containing placeholders to match file names, e.g.
        `"/path/to/{organ}_{observer}.nii.gz"`.
    placeholders: list[str]
        List of placeholders to match in the pattern, e.g. `["organ", "observer"]`.
    re_pattern: str, optional
        Regex pattern to filter placeholder matches by, by default any character
        except line terminators.

    Returns
    -------
    list[tuple[str, ...]]
        List of tuples containing the matches for each placeholder.

    Example
    -------
    ```
    placeholder_matches(
        [
            "/path/to/bladder_jd.nii.gz",
            "/path/to/brain_md.nii.gz",
            "/path/to/eye_sp.nii.gz",
        ],
        "/path/to/{organ}_{observer}.nii.gz",
        ["organ", "observer"],
    )
    # Output
    [("bladder", "jd"), ("brain", "md"), ("eye", "sp")]

        placeholder_matches(
        [
            "/path/to/bladder_jd.nii.gz",
            "/path/to/brain_md.nii.gz",
            "/path/to/eye_sp.nii.gz",
        ],
        "/path/to/{organ}_{observer}.nii.gz",
        ["organ", "observer"],
        r"[^b]+",    # Any string that does not contain the letter 'b'
    )
    # Output
    [("eye", "sp")]

    ```
    """
    return tz.pipe(
        str_list,
        curried.map(
            lambda string: re.match(
                capture_placeholders(pattern, placeholders, re_pattern), string
            ),
        ),
        curried.filter(lambda match: match is not None),
        curried.map(lambda re_match: re_match.groups() if re_match else ()),
        list,
    )
>>>>>>> 58e0723f
<|MERGE_RESOLUTION|>--- conflicted
+++ resolved
@@ -1,130 +1,3 @@
-<<<<<<< HEAD
-"""
-String utilities for working with placeholders in strings
-"""
-
-import re
-from typing import List
-
-import toolz as tz  # type: ignore
-import toolz.curried as curried  # type: ignore
-
-from nhs.utils.logging import log_entry_exit  # type: ignore
-
-
-@log_entry_exit()
-def capture_placeholders(
-    s: str, placeholders: List[str], re_pattern: str = r".*?"
-) -> str:
-    """
-    Replace placeholders in a string `s` with `"(re_pattern)"`
-
-    Placeholders are strings in the form of ``"{placeholder}"``. They can be any
-    combination of numbers, characters, and underscore. Placeholders in `s`
-    but not in the list of `placeholders` will not be encased in parentheses
-    (i.e., not in a capturing group) but will still be replaced.
-
-    Parameters
-    ----------
-    s : str
-        String containing placeholders, e.g. ``"somestuff{a}_{b}.nii.gz"``.
-    placeholders : list[str]
-        List of placeholders to match in the pattern, e.g. ``["a", "b"]``.
-    re_pattern : str, optional
-        Regex pattern to replace placeholders with, by default any valid Python
-        identifier. Matches any character except line terminators by default.
-
-    Returns
-    -------
-    str
-        String with placeholders replaced by the specified `re_pattern`.
-    """
-    return tz.pipe(
-        [s] + placeholders,
-        # Replace placeholders to avoid them being escaped
-        curried.reduce(
-            lambda string, placeholder: string.replace("{" + placeholder + "}", "\x00")
-        ),
-        # Replace all non-capturing placeholders with different symbol
-        lambda string: re.sub(r"{[a-zA-Z0-9_]*}", "\x01", string),
-        re.escape,
-        # Encase provided placeholders in parentheses to create capturing groups
-        lambda string: string.replace("\x00", f"({re_pattern})"),
-        lambda string: string.replace("\x01", re_pattern),
-        str,
-    )
-
-
-@log_entry_exit()
-def placeholder_matches(
-    str_list: list[str], pattern: str, placeholders: list[str], re_pattern: str = r".*?"
-) -> list[tuple[str, ...]]:
-    """
-    Return placeholder values for each string in a list that match pattern
-
-    Placeholders are string in the form of "{placeholder}". They can be any
-    combination of numbers, characters, and underscore. Placeholders not in
-    pattern will still be matched but not captured in the output.
-
-    Parameters
-    ----------
-    str_list: list[str]
-        List of strings to match against the pattern
-    pattern: str
-        Pattern containing placeholders to match file names, e.g.
-        `"/path/to/{organ}_{observer}.nii.gz"`
-    placeholders: list[str]
-        List of placeholders to match in the pattern, e.g. `["organ", "observer"]`
-    re_pattern: str, optional
-        Regex pattern filter placeholder matches by, by default any character
-        except line terminators
-    Returns
-    -------
-    set[tuple[str, ...]]
-        List of tuples containing the matches for each placeholder.
-
-    Example
-    -------
-    ```
-    placeholder_matches(
-        [
-            "/path/to/bladder_jd.nii.gz",
-            "/path/to/brain_md.nii.gz",
-            "/path/to/eye_sp.nii.gz",
-        ],
-        "/path/to/{organ}_{observer}.nii.gz",
-        ["organ", "observer"],
-    )
-    # Output
-    [("bladder", "jd"), ("brain", "md"), ("eye", "sp")]
-
-        placeholder_matches(
-        [
-            "/path/to/bladder_jd.nii.gz",
-            "/path/to/brain_md.nii.gz",
-            "/path/to/eye_sp.nii.gz",
-        ],
-        "/path/to/{organ}_{observer}.nii.gz",
-        ["organ", "observer"],
-        r"[^b]+",    # Any string that does not contain the letter 'b'
-    )
-    # Output
-    [("eye", "sp")]
-
-    ```
-    """
-    return tz.pipe(
-        str_list,
-        curried.map(
-            lambda string: re.match(
-                capture_placeholders(pattern, placeholders, re_pattern), string
-            ),
-        ),
-        curried.filter(lambda match: match is not None),
-        curried.map(lambda re_match: re_match.groups()),
-        list,
-    )  # type: ignore
-=======
 """
 String utilities for working with placeholders in strings
 """
@@ -253,5 +126,4 @@
         curried.filter(lambda match: match is not None),
         curried.map(lambda re_match: re_match.groups() if re_match else ()),
         list,
-    )
->>>>>>> 58e0723f
+    )