--- conflicted
+++ resolved
@@ -1,9 +1,3 @@
-<<<<<<< HEAD
-from . import common, logging, path, sequence, string, wrappers
-
-__all__ = ["common", "logging", "path", "sequence", "string", "wrappers"]
-=======
 from . import logging, path, string
 
-__all__ = ["logging", "path", "string"]
->>>>>>> fb50a94b
+__all__ = ["logging", "path", "string"]