from loguru import logger

from . import data, utils

<<<<<<< HEAD
logger.disable("nhs")
=======
logger.disable("uncertainty")
>>>>>>> f4a591df

__all__ = ["data", "utils"]<|MERGE_RESOLUTION|>--- conflicted
+++ resolved
@@ -2,10 +2,7 @@
 
 from . import data, utils
 
-<<<<<<< HEAD
 logger.disable("nhs")
-=======
-logger.disable("uncertainty")
->>>>>>> f4a591df
+
 
 __all__ = ["data", "utils"]