--- conflicted
+++ resolved
@@ -106,61 +106,34 @@
 
 
 @log_entry_exit(level="INFO")
-def standardize_names(
-    df_dict: dict[str, pl.LazyFrame],
-    census_metadata: pl.LazyFrame,
-    census_code_col: str,
-    abbreviation_column_name: str,
-    long_column_name: str,
-) -> dict[str, pl.LazyFrame | None]:
+def standardize_names(df_dict: dict[str, pl.LazyFrame | None], census_metadata: pl.LazyFrame | None,
+                      census_code_col: str, abbreviation_column_name: str, long_column_name: str) -> dict[str, pl.LazyFrame | None]:
     """
     Standardise the column names of a polar Lazy frame dictionary to make them more readable
 
-<<<<<<< HEAD
     This function will
         1. Expand abbreviated names.
         2. Converting to lower case.
 
     If any parameters are None, this function returns prev_csv_pl_df without change. Keys in df_dict must have format 'G{int | int + letters}'.
-=======
-    This function will expand abbreviated names using a census metadata frame containing
-    mappings of abbreviated names to full names in the columns `abbreviation_column_name` and
-    `long_column_name`. The names are also converted to snake_case.
->>>>>>> ba4bae41
 
     Parameters:
     --------
     df_dict : dict[str, pl.LazyFrame]
-<<<<<<< HEAD
         A dictionary containing census data as value and filename as key or None. a dictionary of name-dataframe pair. Names must exist in the census_metadata[census_code_col]. All column names in the dataframes in df_dict with keys in format 'G{int + letter}'.
     census_metadata : [pl.LazyFrame | None]
         Census_metadata: Census metadata lazy frame with one standard sheet has a column called identification containing list of keys in the df_dict dictionary to standarise, and columns called abbreviated and long_column)names containing the abbreviated and long column names for data frames in the df_dict or None. If don't have abbreviated column, long column and census_code_col then df_dict won't be changed.
-=======
-        A dictionary containing census data as value and filename as key. Names
-        must exist in `census_metadata[census_code_col]`.
-    census_metadata : pl.LazyFrame
-        Lazy frame containing a column called `census_code_col` that contains
-        the keys in `df_dict` to standardise, and columns called `abbreviation_column_name`
-        and `long_column_name` containing the abbreviated and long column names
-        for frames in the `df_dict`.
->>>>>>> ba4bae41
     census_code_col : str
-        Column name in `census_metadata` that contains the keys in `df_dict` to standardise..
-        e.g. if `df_dict` have the key `"G03"` and `"G03"` exist `census_metadata[census_code_col]`
-        then the lazy frame will be standarised.
+        Identify different files in df_dict. Could not be None, name of the column in census_metadata that contains names in the df_dict to standarise. e.g. if df_dict have the pair "G03": and "G03" exist in the census_code_col column in metada, then the lazy frame will be standarised
     abbreviation_column_name : str
-        Column name in `census_metadata` containing the abbreviated names.
+        Column name of abbreviated names. Could not be None, short will be the default value.
     long_column_name : str
-        Column name in `census_metadata` containing the long, unabbreviated names.
+        Column name of expanded names. Could not be None, long will be the default value.
 
     Returns:
     --------
     dict[str, pl.LazyFrame]
-<<<<<<< HEAD
         A dictionary with expanded column names based on where for each dataframe, columns with names in long_column_names are replaced with corresponding names in abbreviated and converted to snake_case.
-=======
-        A dictionary with standarised column names.
->>>>>>> ba4bae41
 
     Examples
     --------
