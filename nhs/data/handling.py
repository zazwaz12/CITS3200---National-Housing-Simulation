import os
from typing import Callable, Literal

import polars as pl
from loguru import logger

from nhs.utils.logging import log_entry_exit
from nhs.utils.path import list_files
from nhs.utils.string import placeholder_matches


@logger.catch()
@log_entry_exit()
def read_psv(file_path: str) -> pl.LazyFrame | None:
    """
    Load a .psv file into a polars LazyFrame, returning None if exception occurs
    """
    return pl.scan_csv(file_path, separator="|")


@logger.catch()
@log_entry_exit()
def read_csv(file_path: str) -> pl.LazyFrame | None:
    """
    Load a .csv file into a polars LazyFrame, returning None if exception occurs
    """
    return pl.scan_csv(file_path)


@logger.catch()
@log_entry_exit()
def read_xlsx(
        file_path: str, sheet_id: None | int = 1
) -> dict[str, pl.LazyFrame] | pl.LazyFrame | None:
    """
    Load a .xlsx file into a polars `LazyFrame`, returning None if exception occurs.
    Function returns lazyFrame if sheet_id = 1 and 0 returns dictionary, so default sheet_id is 1.
    **NOTE**: Polars use `xlsx2csv` to read .xlsx files, so whole CSV file is read
    """
    frames = pl.read_excel(file_path, sheet_id=sheet_id)
    if isinstance(frames, dict):
        return {name: df.lazy() for name, df in frames.items()}  # type: ignore
    return frames.lazy()


def __get_spreadsheet_reader(file_extension: str) -> Callable[..., pl.LazyFrame | None]:
    """
    Maps file extension to corresponding reader function
    """
    return {
        ".psv": read_psv,
        ".csv": read_csv,
    }[file_extension]


@log_entry_exit(level="INFO")
def read_spreadsheets(
        file_dir_pattern: str, extension: Literal["csv", "psv"]
) -> dict[str, pl.LazyFrame | None]:
    """
    Return dictionary of key and polars `LazyFrame` given directory of PSV, CSV files.
    If a file cannot be read, the value will be None.

    Parameters
    ----------
    file_dir_pattern: str
        Path to directory containing .psv, .csv, or .xlsx files. Optionally, you can include the name of
        the PSV file with a placeholder `"{key}"` - the resulting dictionary will use
        the string specified by `"{key}"` as the key. If omitted, the file name will be
        used as the key. See example.
        For Windows users. add "\\" between Folder and files. Example: c:/path/to/csv_folder\\csv_files.
        Using os.path.dirname(path) to find out where files are located.
    extension: str
        File extension to read. Must be one of `psv`, `csv`.
    Returns
    -------
    dict[str, pl.LazyFrame]
        Dictionary of polars LazyFrames, with keys as matched from key_pattern

    Examples
    --------
    Assume we have the following files in the directory `"path/to/psv_files/"`:
        - file1.psv
        - file2.psv

    >>> read_spreadsheets("path/to/psv_files/")
    {'file1.psv': <LazyFrame>, 'file2.psv': <LazyFrame>}
    >>> read_spreadsheets("path/to/psv_files/{key}.psv")
    {'file1': <LazyFrame>, 'file2': <LazyFrame>}
    >>> read_spreadsheets("path/to/psv_files/file{key}.psv")
    {'1': <LazyFrame>, '2': <LazyFrame>}
    """
    files = list_files(os.path.dirname(file_dir_pattern))
    files = list(filter(lambda x: x.endswith(f".{extension}"), files))
    reader = __get_spreadsheet_reader(f".{extension}")

    if "{key}" not in file_dir_pattern:
        keys = map(os.path.basename, files)
    else:
        # placeholder_matches return list of tuples ("key",), [0] to get "key"
        keys = map(
            lambda x: x[0], placeholder_matches(files, file_dir_pattern, ["key"])
        )

    return {key: val for key, val in zip(keys, map(reader, files))}


@log_entry_exit(level="INFO")
<<<<<<< HEAD
def standardize_names(df_dict: dict[str, pl.LazyFrame | None], census_metadata: pl.LazyFrame | None,
                      census_code_col: str, abbreviation_column_name: str, long_column_name: str) -> dict[
    str, pl.LazyFrame | None]:
=======
def standardize_names(
    df_dict: dict[str, pl.LazyFrame],
    census_metadata: pl.LazyFrame,
    census_code_col: str = "DataPackfile",
    abbreviation_column_name: str = "Long",
    long_column_name: str = "Short",
) -> dict[str, pl.LazyFrame | None]:
>>>>>>> 0573ed5f
    """
    Standardise the column names of a polar Lazy frame dictionary to make them more readable

    This function will
        1. Expand abbreviated names.
        2. Converting to lower case.

    If any parameters are None, this function returns prev_csv_pl_df without change. Keys in df_dict must have format 'G{int | int + letters}'.

    Parameters:
    --------
    df_dict : dict[str, pl.LazyFrame]
        A dictionary containing census data as value and filename as key or None. a dictionary of name-dataframe pair. Names must exist in the census_metadata[census_code_col]. All column names in the dataframes in df_dict with keys in format 'G{int + letter}'.
    census_metadata : [pl.LazyFrame | None]
        Census_metadata: Census metadata lazy frame with one standard sheet has a column called identification containing list of keys in the df_dict dictionary to standarise, and columns called abbreviated and long_column)names containing the abbreviated and long column names for data frames in the df_dict or None. If don't have abbreviated column, long column and census_code_col then df_dict won't be changed.
    census_code_col : str
        Identify different files in df_dict. Could not be None, name of the column in census_metadata that contains names in the df_dict to standarise. e.g. if df_dict have the pair "G03": and "G03" exist in the census_code_col column in metada, then the lazy frame will be standarised
    abbreviation_column_name : str
        Column name of abbreviated names. Could not be None, short will be the default value.
    long_column_name : str
<<<<<<< HEAD
        Column name of expanded names. Could not be None, long will be the default value.
=======
        Column name in `census_metadata` containing the unabbreviated names.
>>>>>>> 0573ed5f

    Returns:
    --------
    dict[str, pl.LazyFrame]
        A dictionary with expanded column names based on where for each dataframe, columns with names in long_column_names are replaced with corresponding names in abbreviated and converted to snake_case.

    Examples
    --------
    >>> frames = {
    ...     "file_identify1": pl.LazyFrame({"SHORT1": [1, 2, 3], "SHORT2": [4, 5, 6]})
    ...     "file_identify2": pl.LazyFrame({"SHORT1": [1, 2, 3], "SHORT2": [4, 5, 6]})
    ... }
    >>> metadata = pl.LazyFrame({
    ...     "file_names": ["file_identify1"],
    ...     "abbreviated": ["SHORT1", "SHORT2"],
    ...     "unabbreviated": ["LONG 1", "LONG 2"]
    ... })
    >>> frames_out = standardize_names(dfs, metadata, "file_names", "abbreviated", "unabbreviated")
    >>> frames_out["file_identify1"].columns
    ["long_1", "long_2"]
    >>> frames_out["file_identify2"].columns # No change, name not in `metadata["file_names"]`
    ["SHORT1", "SHORT2"]
    """
    result_dict = {}
    for row in census_metadata.collect().iter_rows(named=True):
        key = row[census_code_col]
        short = row[abbreviation_column_name]
        long = row[long_column_name]
        result_dict.setdefault(key, {})[short] = long.lower()

    for key in df_dict:
        value = df_dict[key].rename(result_dict[key])
        df_dict[key] = value
    return df_dict<|MERGE_RESOLUTION|>--- conflicted
+++ resolved
@@ -106,19 +106,9 @@
 
 
 @log_entry_exit(level="INFO")
-<<<<<<< HEAD
 def standardize_names(df_dict: dict[str, pl.LazyFrame | None], census_metadata: pl.LazyFrame | None,
                       census_code_col: str, abbreviation_column_name: str, long_column_name: str) -> dict[
     str, pl.LazyFrame | None]:
-=======
-def standardize_names(
-    df_dict: dict[str, pl.LazyFrame],
-    census_metadata: pl.LazyFrame,
-    census_code_col: str = "DataPackfile",
-    abbreviation_column_name: str = "Long",
-    long_column_name: str = "Short",
-) -> dict[str, pl.LazyFrame | None]:
->>>>>>> 0573ed5f
     """
     Standardise the column names of a polar Lazy frame dictionary to make them more readable
 
@@ -139,11 +129,7 @@
     abbreviation_column_name : str
         Column name of abbreviated names. Could not be None, short will be the default value.
     long_column_name : str
-<<<<<<< HEAD
-        Column name of expanded names. Could not be None, long will be the default value.
-=======
-        Column name in `census_metadata` containing the unabbreviated names.
->>>>>>> 0573ed5f
+        Column name in `census_metadata` containing the unabbreviated names. Could not be None, long will be the default value.
 
     Returns:
     --------
