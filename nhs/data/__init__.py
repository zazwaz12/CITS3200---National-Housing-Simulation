--- conflicted
+++ resolved
@@ -1,7 +1,3 @@
-<<<<<<< HEAD
-from .category_system import category_for_age_and_gender, category_system
-from .filter import filter_sa1_regions
-=======
 from .allocation import (
     join_census_with_coords,
     randomly_assign_census_features,
@@ -12,7 +8,6 @@
     filter_sa1_regions,
     load_gnaf_files_by_states,
 )
->>>>>>> 0ab9389f
 from .geography import join_coords_with_area, read_shapefile, to_geo_dataframe
 from .handling import (
     get_spreadsheet_reader,
