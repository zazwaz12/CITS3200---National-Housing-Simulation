--- conflicted
+++ resolved
@@ -1,10 +1,8 @@
-<<<<<<< HEAD
 from .filter import (
     filter_sa1_regions,
     filter_building_types,
 )
 
-=======
 from .allocation import (
     join_census_with_coords,
     randomly_assign_census_features,
@@ -12,7 +10,6 @@
 )
 from .filter import filter_sa1_regions
 from .geography import join_coords_with_area, read_shapefile, to_geo_dataframe
->>>>>>> c18058cb
 from .handling import (
     get_spreadsheet_reader,
     read_csv,
@@ -30,9 +27,7 @@
     "read_xlsx",
     "standardize_names",
     "filter_sa1_regions",
-<<<<<<< HEAD
     "filter_building_types",
-=======
     "join_coords_with_area",
     "read_parquet",
     "get_spreadsheet_reader",
@@ -41,5 +36,4 @@
     "join_census_with_coords",
     "sample_census_feature",
     "randomly_assign_census_features",
->>>>>>> c18058cb
 ]