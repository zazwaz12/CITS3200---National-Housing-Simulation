from typing import Any, List  # Importing required types

import fiona
import geopandas as gpd
import matplotlib.pyplot as plt
import numpy as np
import polars as pl
import yaml
from fiona.drvsupport import supported_drivers
from loguru import logger
from pathos.multiprocessing import ProcessingPool as Pool
from pyproj import CRS

# Set the SHAPE_RESTORE_SHX option
supported_drivers["ESRI Shapefile"] = "rw"


def read_config(config_path: str) -> dict:
    """Read YAML configuration file."""
    with open(config_path, "r") as file:
        config = yaml.safe_load(file)
    logger.info(f"Configuration loaded: {config}")
    return config


def read_shapefile(path: str) -> int:
    """Read shapefile and return total number of rows."""
    total_rows = len(pl.read_parquet(path))
    logger.info(f"Total number of rows in the shapefile: {total_rows}")
    return total_rows


def read_csv(path: str) -> pl.DataFrame:
    """Read CSV file and return as Polars DataFrame."""
    df = pl.read_csv(path)
    logger.info(df.head())
    return df


def prepare_points(df: pl.DataFrame, crs: str) -> Any:
    """Prepare points data for geospatial analysis."""
    if "LONGITUDE" in df.columns and "LATITUDE" in df.columns:
        df = df.rename({"LONGITUDE": "x", "LATITUDE": "y"})

    gdf = gpd.GeoDataFrame(
        df.to_pandas(),
        geometry=gpd.points_from_xy(df["x"], df["y"]),
        crs="EPSG:7844",  # Assuming input is in WGS84
    )  # type: ignore
    projected_crs = CRS.from_string(crs)
    return gdf.to_crs(projected_crs)


def process_chunk(map_data: Any, chunk: Any) -> pl.DataFrame:
    """Process a chunk of point data, joining with area data."""
    pnts_with_area = gpd.sjoin(chunk, map_data, how="left", predicate="within")
    missing_points = pnts_with_area[pnts_with_area["SA2_NAME21"].isnull()]

    if not missing_points.empty:
        nearest_join = gpd.sjoin_nearest(
            missing_points[["geometry"]], map_data, how="left"
        )
        pnts_with_area.loc[missing_points.index, "SA2_NAME21"] = nearest_join[
            "SA2_NAME21"
        ]
        pnts_with_area.loc[missing_points.index, "SA1_CODE21"] = nearest_join[
            "SA1_CODE21"
        ]

    result = pnts_with_area[["x", "y", "SA2_NAME21", "SA1_CODE21"]]
    result = result.rename(columns={"SA2_NAME21": "area", "SA1_CODE21": "area_code"})
    return pl.DataFrame(
        result.to_dict()
    )  # Convert to dict first to ensure compatibility with Polars



def parallel_process(pnts_gdf: Any, map_data: Any, num_cores: int) -> pl.DataFrame:
    """Parallel process point data."""
    chunks = np.array_split(pnts_gdf, num_cores)
    with Pool(num_cores) as pool:
        all_results = pool.map(lambda chunk: process_chunk(map_data, chunk), chunks)
    return pl.concat(all_results)


def random_distribution(df: pl.DataFrame, num_iterations: int = 10) -> pl.DataFrame:
    """Randomly shuffle lat-long pairs within their respective areas."""
    model_df = df.clone()
    model_df = model_df.with_columns(
        [pl.col("y").alias("original_lat"), pl.col("x").alias("original_lon")]
    )

    for _ in range(num_iterations):
<<<<<<< HEAD
        # Loop over unique area_code values and shuffle lat-long pairs within each group
        area_codes = model_df['area_code'].unique().to_list()
        for area_code in area_codes:
            area_df = model_df.filter(pl.col('area_code') == area_code)
            shuffled_pairs = area_df[['x', 'y']].sample(frac=1).to_dict(as_series=False)
            model_df = model_df.with_columns([
                pl.when(pl.col('area_code') == area_code).then(pl.Series(shuffled_pairs['x'])).otherwise(pl.col('x')).alias('x'),
                pl.when(pl.col('area_code') == area_code).then(pl.Series(shuffled_pairs['y'])).otherwise(pl.col('y')).alias('y')
            ])
=======
        # Loop over unique area_code values and shuffle x and y within each group
        area_codes = model_df["area_code"].unique().to_list()
        for area_code in area_codes:
            area_df = model_df.filter(pl.col("area_code") == area_code)
            shuffled_x = pl.Series(
                np.random.permutation(area_df["x"])
            )  # Convert to Polars Series
            shuffled_y = pl.Series(
                np.random.permutation(area_df["y"])
            )  # Convert to Polars Series
            model_df = model_df.with_columns(
                [
                    pl.when(pl.col("area_code") == area_code)
                    .then(shuffled_x)
                    .otherwise(pl.col("x"))
                    .alias("x"),
                    pl.when(pl.col("area_code") == area_code)
                    .then(shuffled_y)
                    .otherwise(pl.col("y"))
                    .alias("y"),
                ]
            )
>>>>>>> eb6dd47b

    return model_df


def visualize_results(final_result_df: pl.DataFrame, area_codes: List[str]) -> None:
    """Visualize the original and final positions of points."""
    for area_code in area_codes:
        area_result_df = final_result_df.filter(pl.col("area_code") == area_code)

        plt.figure(figsize=(12, 6))
        plt.subplot(1, 2, 1)
        plt.scatter(
            area_result_df["original_lon"],
            area_result_df["original_lat"],
            c=area_result_df["attribute"].to_numpy(),
            cmap="tab10",
            s=50,
            alpha=0.7,
        )
        plt.title(f"Original Positions for Area Code: {area_code}")
        plt.xlabel("Original Longitude")
        plt.ylabel("Original Latitude")

        plt.subplot(1, 2, 2)
        plt.scatter(
            area_result_df["x"],
            area_result_df["y"],
            c=area_result_df["attribute"].to_numpy(),
            cmap="tab10",
            s=50,
            alpha=0.7,
        )
        plt.title(
            f"Final Positions after Random Distribution for Area Code: {area_code}"
        )
        plt.xlabel("Final Longitude")
        plt.ylabel("Final Latitude")

        plt.tight_layout()
        plt.show()


def main() -> None:
    config_path = "configurations.yaml"
    config = read_config(config_path)

    shapefile_path = config["shapefile_path"]
    csv_path = config["csv_path"]
    crs = config["crs"]

    total_rows = read_shapefile(shapefile_path)
    houses_df = read_csv(csv_path)

    pnts_gdf = prepare_points(houses_df, crs)
    map_data = gpd.read_file(shapefile_path).to_crs(pnts_gdf.crs)

    num_cores = config.get("num_cores", 4)  # Default to 4 if not specified
    final_result = parallel_process(pnts_gdf, map_data, num_cores)

    if (
        final_result["area"].is_null().any()
        or final_result["area_code"].is_null().any()
    ):
        logger.warning(
            "Some points were not assigned to an SA1 area even after nearest join. Please check your data."
        )

    houses_with_areas = houses_df.join(final_result, on=["x", "y"], how="left")

    output_csv_path = config["output_csv_path"]
    houses_with_areas.write_csv(output_csv_path)
    logger.info(f"CSV file saved to: {output_csv_path}")

    missing_area_count = final_result["area"].is_null().sum()
    logger.info(f"Number of missing values in the 'area' column: {missing_area_count}")

    houses_with_attributes = houses_with_areas.with_columns(
        pl.Series("attribute", np.random.randint(1, 11, size=len(houses_with_areas)))
    )
<<<<<<< HEAD
    
    # Check if random distribution is enabled in the config
    if config.get('enable_random_distribution', False):
        area_codes = houses_with_attributes['area_code'].unique().to_list()[:4]
        result_dfs = []

        for area_code in area_codes:
            logger.info(f"Running random distribution for area code: {area_code}")
            area_df = houses_with_attributes.filter(pl.col('area_code') == area_code)
            result_df = random_distribution(area_df, num_iterations=config.get('num_iterations', 10))
            result_dfs.append(result_df)

        final_result_df = pl.concat(result_dfs)
    
        visualize_results(final_result_df, area_codes)
    
        logger.info("Random distribution completed.")
        logger.info(final_result_df.head(20))
    else:
        logger.info("Random distribution skipped as per configuration.")


if __name__ == "__main__":
    main()

=======

    area_codes = houses_with_attributes["area_code"].unique().to_list()[:4]
    result_dfs = []

    for area_code in area_codes:
        logger.info(f"Running random distribution for area code: {area_code}")
        area_df = houses_with_attributes.filter(pl.col("area_code") == area_code)
        result_df = random_distribution(
            area_df, num_iterations=config.get("num_iterations", 10)
        )
        result_dfs.append(result_df)

    final_result_df = pl.concat(result_dfs)

    visualize_results(final_result_df, area_codes)

    logger.info("Random distribution completed.")
    logger.info(final_result_df.head(20))
>>>>>>> eb6dd47b


if __name__ == "__main__":
    main()<|MERGE_RESOLUTION|>--- conflicted
+++ resolved
@@ -91,40 +91,16 @@
     )
 
     for _ in range(num_iterations):
-<<<<<<< HEAD
-        # Loop over unique area_code values and shuffle lat-long pairs within each group
+        # Loop over unique area_code values and shuffle x and y within each group
         area_codes = model_df['area_code'].unique().to_list()
         for area_code in area_codes:
             area_df = model_df.filter(pl.col('area_code') == area_code)
-            shuffled_pairs = area_df[['x', 'y']].sample(frac=1).to_dict(as_series=False)
+            shuffled_x = pl.Series(np.random.permutation(area_df['x']))  # Convert to Polars Series
+            shuffled_y = pl.Series(np.random.permutation(area_df['y']))  # Convert to Polars Series
             model_df = model_df.with_columns([
-                pl.when(pl.col('area_code') == area_code).then(pl.Series(shuffled_pairs['x'])).otherwise(pl.col('x')).alias('x'),
-                pl.when(pl.col('area_code') == area_code).then(pl.Series(shuffled_pairs['y'])).otherwise(pl.col('y')).alias('y')
+                pl.when(pl.col('area_code') == area_code).then(shuffled_x).otherwise(pl.col('x')).alias('x'),
+                pl.when(pl.col('area_code') == area_code).then(shuffled_y).otherwise(pl.col('y')).alias('y')
             ])
-=======
-        # Loop over unique area_code values and shuffle x and y within each group
-        area_codes = model_df["area_code"].unique().to_list()
-        for area_code in area_codes:
-            area_df = model_df.filter(pl.col("area_code") == area_code)
-            shuffled_x = pl.Series(
-                np.random.permutation(area_df["x"])
-            )  # Convert to Polars Series
-            shuffled_y = pl.Series(
-                np.random.permutation(area_df["y"])
-            )  # Convert to Polars Series
-            model_df = model_df.with_columns(
-                [
-                    pl.when(pl.col("area_code") == area_code)
-                    .then(shuffled_x)
-                    .otherwise(pl.col("x"))
-                    .alias("x"),
-                    pl.when(pl.col("area_code") == area_code)
-                    .then(shuffled_y)
-                    .otherwise(pl.col("y"))
-                    .alias("y"),
-                ]
-            )
->>>>>>> eb6dd47b
 
     return model_df
 
@@ -204,52 +180,22 @@
     houses_with_attributes = houses_with_areas.with_columns(
         pl.Series("attribute", np.random.randint(1, 11, size=len(houses_with_areas)))
     )
-<<<<<<< HEAD
     
-    # Check if random distribution is enabled in the config
-    if config.get('enable_random_distribution', False):
-        area_codes = houses_with_attributes['area_code'].unique().to_list()[:4]
-        result_dfs = []
-
-        for area_code in area_codes:
-            logger.info(f"Running random distribution for area code: {area_code}")
-            area_df = houses_with_attributes.filter(pl.col('area_code') == area_code)
-            result_df = random_distribution(area_df, num_iterations=config.get('num_iterations', 10))
-            result_dfs.append(result_df)
-
-        final_result_df = pl.concat(result_dfs)
-    
-        visualize_results(final_result_df, area_codes)
-    
-        logger.info("Random distribution completed.")
-        logger.info(final_result_df.head(20))
-    else:
-        logger.info("Random distribution skipped as per configuration.")
-
-
-if __name__ == "__main__":
-    main()
-
-=======
-
-    area_codes = houses_with_attributes["area_code"].unique().to_list()[:4]
+    area_codes = houses_with_attributes['area_code'].unique().to_list()[:4]
     result_dfs = []
 
     for area_code in area_codes:
         logger.info(f"Running random distribution for area code: {area_code}")
-        area_df = houses_with_attributes.filter(pl.col("area_code") == area_code)
-        result_df = random_distribution(
-            area_df, num_iterations=config.get("num_iterations", 10)
-        )
+        area_df = houses_with_attributes.filter(pl.col('area_code') == area_code)
+        result_df = random_distribution(area_df, num_iterations=config.get('num_iterations', 10))
         result_dfs.append(result_df)
 
     final_result_df = pl.concat(result_dfs)
-
+    
     visualize_results(final_result_df, area_codes)
-
+    
     logger.info("Random distribution completed.")
     logger.info(final_result_df.head(20))
->>>>>>> eb6dd47b
 
 
 if __name__ == "__main__":
