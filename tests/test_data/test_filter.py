from unittest.mock import patch
<<<<<<< HEAD
from ..context import nhs


load_gnaf_files_by_states = nhs.data.filter.load_gnaf_files_by_states
filter_and_join_gnaf_frames = nhs.data.filter.filter_and_join_gnaf_frames
filter_sa1_regions = nhs.data.filter.filter_sa1_regions
=======

import polars as pl
import pytest

from nhs.data.filter import filter_and_join_gnaf_frames, load_gnaf_files_by_states
>>>>>>> 66d5c985


class TestLoadGnafFilesByStates:

    @pytest.fixture
    def sample_geocode_data(self):
        return pl.DataFrame(
            {
                "ADDRESS_DETAIL_PID": ["1001", "1002"],
                "LATITUDE": [34.5, 35.0],
                "LONGITUDE": [150.3, 149.1],
            }
        ).lazy()

    @pytest.fixture
    def sample_detail_data(self):
        return pl.DataFrame(
            {
                "ADDRESS_DETAIL_PID": ["1001", "1002"],
                "FLAT_TYPE_CODE": ["flat", "unit"],
                "POSTCODE": [2000, 2600],
            }
        ).lazy()

    @patch("nhs.data.filter.glob.glob")
    @patch("nhs.data.filter.pl.scan_csv")
    def test_load_files_for_valid_states(
        self, mock_scan_csv, mock_glob, sample_geocode_data, sample_detail_data
    ):
        mock_glob.side_effect = [
            ["NSW_ADDRESS_DEFAULT_GEOCODE_psv.psv"],
            ["NSW_ADDRESS_DETAIL_psv.psv"],
        ]
        mock_scan_csv.side_effect = [sample_geocode_data, sample_detail_data]

        result_geocode_lf, result_detail_lf = load_gnaf_files_by_states(
            "/fake/path", ["NSW"]
        )

        expected_geocode = pl.DataFrame(
            {
                "ADDRESS_DETAIL_PID": ["1001", "1002"],
                "LATITUDE": [34.5, 35.0],
                "LONGITUDE": [150.3, 149.1],
                "STATE": ["NSW", "NSW"],
            }
        )
        expected_detail = pl.DataFrame(
            {
                "ADDRESS_DETAIL_PID": ["1001", "1002"],
                "FLAT_TYPE_CODE": ["flat", "unit"],
                "POSTCODE": [2000, 2600],
            }
        )

        assert result_geocode_lf.collect().to_dicts() == expected_geocode.to_dicts()
        assert result_detail_lf.collect().to_dicts() == expected_detail.to_dicts()

    @patch("nhs.data.filter.glob.glob")
    @patch("nhs.data.filter.pl.scan_csv")
    def test_load_files_with_no_matching_states(self, mock_scan_csv, mock_glob):
        mock_glob.side_effect = [[], []]

        result_geocode_lf, result_detail_lf = load_gnaf_files_by_states(
            "/fake/path", ["VIC"]
        )

        expected_geocode = pl.DataFrame(
            {"ADDRESS_DETAIL_PID": [], "LATITUDE": [], "LONGITUDE": [], "STATE": []}
        )
        expected_detail = pl.DataFrame(
            {"ADDRESS_DETAIL_PID": [], "FLAT_TYPE_CODE": [], "POSTCODE": []}
        )

        assert result_geocode_lf.collect().to_dicts() == expected_geocode.to_dicts()
        assert result_detail_lf.collect().to_dicts() == expected_detail.to_dicts()

    @patch("nhs.data.filter.glob.glob")
    @patch("nhs.data.filter.pl.scan_csv")
    def test_load_files_for_multiple_states(self, mock_scan_csv, mock_glob):
        """
        Test loading GNAF files for multiple states (NSW, ACT) using mocked file I/O.
        """
        # Mock the glob.glob function to return fake file paths for both NSW and ACT
        mock_glob.return_value = [
            "NSW_ADDRESS_DEFAULT_GEOCODE_psv.psv",
            "ACT_ADDRESS_DEFAULT_GEOCODE_psv.psv",
            "NSW_ADDRESS_DETAIL_psv.psv",
            "ACT_ADDRESS_DETAIL_psv.psv",
        ]

        # Create separate LazyFrames for NSW geocode data
        sample_geocode_data_nsw = pl.DataFrame(
            {
                "ADDRESS_DETAIL_PID": ["1001", "1002"],
                "LATITUDE": [34.5, 35.0],
                "LONGITUDE": [150.3, 149.1],
                "STATE": ["NSW", "NSW"],
            }
        ).lazy()

        # Create separate LazyFrames for ACT geocode data with different ADDRESS_DETAIL_PID
        sample_geocode_data_act = pl.DataFrame(
            {
                "ADDRESS_DETAIL_PID": ["1234", "4321"],
                "LATITUDE": [33.9, 34.4],
                "LONGITUDE": [149.8, 150.1],
                "STATE": ["ACT", "ACT"],
            }
        ).lazy()

        # Create separate LazyFrames for NSW detail data
        sample_detail_data_nsw = pl.DataFrame(
            {
                "ADDRESS_DETAIL_PID": ["1001", "1002"],
                "FLAT_TYPE_CODE": ["flat", "unit"],
                "POSTCODE": [2000, 2600],
            }
        ).lazy()

        # Create separate LazyFrames for ACT detail data with different ADDRESS_DETAIL_PID
        sample_detail_data_act = pl.DataFrame(
            {
                "ADDRESS_DETAIL_PID": ["1234", "4321"],
                "FLAT_TYPE_CODE": ["apartment", "house"],
                "POSTCODE": [2610, 2620],
            }
        ).lazy()

        # Manually patch scan_csv to return the correct LazyFrame for each call
        with patch(
            "nhs.data.filter.pl.scan_csv", return_value=sample_geocode_data_nsw
        ) as mock_scan_csv_nsw:
            result_geocode_nsw = mock_scan_csv_nsw()

        with patch(
            "nhs.data.filter.pl.scan_csv", return_value=sample_geocode_data_act
        ) as mock_scan_csv_act:
            result_geocode_act = mock_scan_csv_act()

        with patch(
            "nhs.data.filter.pl.scan_csv", return_value=sample_detail_data_nsw
        ) as mock_scan_detail_nsw:
            result_detail_nsw = mock_scan_detail_nsw()

        with patch(
            "nhs.data.filter.pl.scan_csv", return_value=sample_detail_data_act
        ) as mock_scan_detail_act:
            result_detail_act = mock_scan_detail_act()

        # Collect the results
        result_geocode_lf = pl.concat([result_geocode_nsw, result_geocode_act]).lazy()
        result_detail_lf = pl.concat([result_detail_nsw, result_detail_act]).lazy()

        # Expected data
        expected_geocode = pl.DataFrame(
            {
                "ADDRESS_DETAIL_PID": [
                    "1001",
                    "1002",
                    "1234",
                    "4321",
                ],  # Different PIDs for NSW and ACT
                "LATITUDE": [34.5, 35.0, 33.9, 34.4],
                "LONGITUDE": [150.3, 149.1, 149.8, 150.1],
                "STATE": ["NSW", "NSW", "ACT", "ACT"],
            }
        )

        expected_detail = pl.DataFrame(
            {
                "ADDRESS_DETAIL_PID": [
                    "1001",
                    "1002",
                    "1234",
                    "4321",
                ],  # Different PIDs for NSW and ACT
                "FLAT_TYPE_CODE": ["flat", "unit", "apartment", "house"],
                "POSTCODE": [2000, 2600, 2610, 2620],
            }
        )

        # Assertions
        assert result_geocode_lf.collect().to_dicts() == expected_geocode.to_dicts()
        assert result_detail_lf.collect().to_dicts() == expected_detail.to_dicts()


class TestFilterAndJoinGnafFrames:

    @pytest.fixture
    def default_geocode_data(self):
        return pl.DataFrame(
            {
                "ADDRESS_DETAIL_PID": ["1001", "1002", "1003"],
                "LATITUDE": [34.5, 35.0, 36.0],
                "LONGITUDE": [150.3, 149.1, 148.5],
            }
        ).lazy()

    @pytest.fixture
    def address_detail_data(self):
        return pl.DataFrame(
            {
                "ADDRESS_DETAIL_PID": ["1001", "1002", "1003"],
                "FLAT_TYPE_CODE": [
                    "Flat",
                    None,
                    "Unit",
                ],  # One null value to test null handling
                "POSTCODE": [2000, 2600, 3000],
            }
        ).lazy()

    def test_filter_no_filters(self, default_geocode_data, address_detail_data):
        """
        Test the function with no filters applied, should join all rows.
        """
        result_lf = filter_and_join_gnaf_frames(
            default_geocode_data, address_detail_data
        )
        expected_df = pl.DataFrame(
            {
                "ADDRESS_DETAIL_PID": ["1001", "1002", "1003"],
                "LATITUDE": [34.5, 35.0, 36.0],
                "LONGITUDE": [150.3, 149.1, 148.5],
                "FLAT_TYPE_CODE": [
                    "flat",
                    "unknown",
                    "unit",
                ],  # "Flat" converted to lowercase, None replaced with "unknown"
                "POSTCODE": [2000, 2600, 3000],
            }
        )

        assert result_lf.collect().to_dicts() == expected_df.to_dicts()

    def test_filter_by_building_type(self, default_geocode_data, address_detail_data):
        """
        Test the function with a filter on building types.
        """
        result_lf = filter_and_join_gnaf_frames(
            default_geocode_data, address_detail_data, building_types=["flat"]
        )
        expected_df = pl.DataFrame(
            {
                "ADDRESS_DETAIL_PID": ["1001"],
                "LATITUDE": [34.5],
                "LONGITUDE": [150.3],
                "FLAT_TYPE_CODE": ["flat"],
                "POSTCODE": [2000],
            }
        )

        assert result_lf.collect().to_dicts() == expected_df.to_dicts()

    def test_filter_by_postcode(self, default_geocode_data, address_detail_data):
        """
        Test the function with a filter on postcodes.
        """
        result_lf = filter_and_join_gnaf_frames(
            default_geocode_data, address_detail_data, postcodes=[2600]
        )
        expected_df = pl.DataFrame(
            {
                "ADDRESS_DETAIL_PID": ["1002"],
                "LATITUDE": [35.0],
                "LONGITUDE": [149.1],
                "FLAT_TYPE_CODE": ["unknown"],  # None replaced with "unknown"
                "POSTCODE": [2600],
            }
        )

        assert result_lf.collect().to_dicts() == expected_df.to_dicts()

    def test_filter_by_building_type_and_postcode(
        self, default_geocode_data, address_detail_data
    ):
        """
        Test the function with both building type and postcode filters applied.
        """
        result_lf = filter_and_join_gnaf_frames(
            default_geocode_data,
            address_detail_data,
            building_types=["unit"],
            postcodes=[3000],
        )
        expected_df = pl.DataFrame(
            {
                "ADDRESS_DETAIL_PID": ["1003"],
                "LATITUDE": [36.0],
                "LONGITUDE": [148.5],
                "FLAT_TYPE_CODE": ["unit"],
                "POSTCODE": [3000],
            }
        )

        assert result_lf.collect().to_dicts() == expected_df.to_dicts()

    def test_no_matching_building_type(self, default_geocode_data, address_detail_data):
        """
        Test the function when no rows match the building type filter.
        """
        result_lf = filter_and_join_gnaf_frames(
            default_geocode_data, address_detail_data, building_types=["apartment"]
        )
        expected_df = pl.DataFrame(
            {
                "ADDRESS_DETAIL_PID": [],
                "LATITUDE": [],
                "LONGITUDE": [],
                "FLAT_TYPE_CODE": [],
                "POSTCODE": [],
            }
        )

        assert result_lf.collect().to_dicts() == expected_df.to_dicts()

    def test_no_matching_postcode(self, default_geocode_data, address_detail_data):
        """
        Test the function when no rows match the postcode filter.
        """
        result_lf = filter_and_join_gnaf_frames(
            default_geocode_data, address_detail_data, postcodes=[9999]
        )
        expected_df = pl.DataFrame(
            {
                "ADDRESS_DETAIL_PID": [],
                "LATITUDE": [],
                "LONGITUDE": [],
                "FLAT_TYPE_CODE": [],
                "POSTCODE": [],
            }
        )

<<<<<<< HEAD
        assert result_lf.collect().to_dicts() == expected_df.to_dicts()





class TestFilterSa1RegionCodes:

    # Fixture to create a sample LazyFrame
    @pytest.fixture
    def sample_lazyframe(self):
        data = {
            "SA1_CODE_2021": [123456, 789012, 345678, 901234, 567890],
            "value": [10, 20, 30, 40, 50],
        }
        return pl.DataFrame(data).lazy()

    def test_filter_with_valid_region_codes(self, sample_lazyframe):
        # Filtering with valid region codes
        result = filter_sa1_regions(
            sample_lazyframe, [123456, 901234], "SA1_CODE_2021"
        ).collect()

        expected_data = {"SA1_CODE_2021": [123456, 901234], "value": [10, 40]}

        expected = pl.DataFrame(expected_data)
        assert result.to_dicts() == expected.to_dicts()

    def test_filter_with_empty_region_codes(self, sample_lazyframe):
        # Test with empty region codes (should return the original LazyFrame)
        result = filter_sa1_regions(sample_lazyframe, [], "SA1_CODE_2021").collect()

        # Expect the original DataFrame when no region codes are provided
        expected = sample_lazyframe.collect()

        assert result.to_dicts() == expected.to_dicts()

    def test_filter_with_no_matching_codes(self, sample_lazyframe):
        # Test with region codes that don't match any rows (should return an empty DataFrame)
        result = filter_sa1_regions(
            sample_lazyframe, [999999], "SA1_CODE_2021"
        ).collect()

        expected = pl.DataFrame({"SA1_CODE_2021": [], "value": []})
        assert result.to_dicts() == expected.to_dicts()
=======
        assert result_lf.collect().to_dicts() == expected_df.to_dicts()
>>>>>>> 66d5c985
<|MERGE_RESOLUTION|>--- conflicted
+++ resolved
@@ -1,18 +1,13 @@
+import pytest
+import polars as pl
+
 from unittest.mock import patch
-<<<<<<< HEAD
 from ..context import nhs
 
 
 load_gnaf_files_by_states = nhs.data.filter.load_gnaf_files_by_states
 filter_and_join_gnaf_frames = nhs.data.filter.filter_and_join_gnaf_frames
 filter_sa1_regions = nhs.data.filter.filter_sa1_regions
-=======
-
-import polars as pl
-import pytest
-
-from nhs.data.filter import filter_and_join_gnaf_frames, load_gnaf_files_by_states
->>>>>>> 66d5c985
 
 
 class TestLoadGnafFilesByStates:
@@ -347,7 +342,260 @@
             }
         )
 
-<<<<<<< HEAD
+        assert result_lf.collect().to_dicts() == expected_df.to_dicts()
+
+
+class TestFilterAndJoinGnafFrames:
+
+    @pytest.fixture
+    def default_geocode_data(self):
+        return pl.DataFrame(
+            {
+                "ADDRESS_DETAIL_PID": ["1001", "1002", "1003"],
+                "LATITUDE": [34.5, 35.0, 36.0],
+                "LONGITUDE": [150.3, 149.1, 148.5],
+            }
+        ).lazy()
+        return pl.DataFrame(
+            {
+                "ADDRESS_DETAIL_PID": ["1001", "1002", "1003"],
+                "LATITUDE": [34.5, 35.0, 36.0],
+                "LONGITUDE": [150.3, 149.1, 148.5],
+            }
+        ).lazy()
+
+    @pytest.fixture
+    def address_detail_data(self):
+        return pl.DataFrame(
+            {
+                "ADDRESS_DETAIL_PID": ["1001", "1002", "1003"],
+                "FLAT_TYPE_CODE": [
+                    "Flat",
+                    None,
+                    "Unit",
+                ],  # One null value to test null handling
+                "POSTCODE": [2000, 2600, 3000],
+            }
+        ).lazy()
+        return pl.DataFrame(
+            {
+                "ADDRESS_DETAIL_PID": ["1001", "1002", "1003"],
+                "FLAT_TYPE_CODE": [
+                    "Flat",
+                    None,
+                    "Unit",
+                ],  # One null value to test null handling
+                "POSTCODE": [2000, 2600, 3000],
+            }
+        ).lazy()
+
+    def test_filter_no_filters(self, default_geocode_data, address_detail_data):
+        """
+        Test the function with no filters applied, should join all rows.
+        """
+        result_lf = filter_and_join_gnaf_frames(
+            default_geocode_data, address_detail_data
+        )
+        expected_df = pl.DataFrame(
+            {
+                "ADDRESS_DETAIL_PID": ["1001", "1002", "1003"],
+                "LATITUDE": [34.5, 35.0, 36.0],
+                "LONGITUDE": [150.3, 149.1, 148.5],
+                "FLAT_TYPE_CODE": [
+                    "flat",
+                    "unknown",
+                    "unit",
+                ],  # "Flat" converted to lowercase, None replaced with "unknown"
+                "POSTCODE": [2000, 2600, 3000],
+            }
+        )
+
+        result_lf = filter_and_join_gnaf_frames(
+            default_geocode_data, address_detail_data
+        )
+        expected_df = pl.DataFrame(
+            {
+                "ADDRESS_DETAIL_PID": ["1001", "1002", "1003"],
+                "LATITUDE": [34.5, 35.0, 36.0],
+                "LONGITUDE": [150.3, 149.1, 148.5],
+                "FLAT_TYPE_CODE": [
+                    "flat",
+                    "unknown",
+                    "unit",
+                ],  # "Flat" converted to lowercase, None replaced with "unknown"
+                "POSTCODE": [2000, 2600, 3000],
+            }
+        )
+
+        assert result_lf.collect().to_dicts() == expected_df.to_dicts()
+
+    def test_filter_by_building_type(self, default_geocode_data, address_detail_data):
+        """
+        Test the function with a filter on building types.
+        """
+        result_lf = filter_and_join_gnaf_frames(
+            default_geocode_data, address_detail_data, building_types=["flat"]
+        )
+        expected_df = pl.DataFrame(
+            {
+                "ADDRESS_DETAIL_PID": ["1001"],
+                "LATITUDE": [34.5],
+                "LONGITUDE": [150.3],
+                "FLAT_TYPE_CODE": ["flat"],
+                "POSTCODE": [2000],
+            }
+        )
+
+        result_lf = filter_and_join_gnaf_frames(
+            default_geocode_data, address_detail_data, building_types=["flat"]
+        )
+        expected_df = pl.DataFrame(
+            {
+                "ADDRESS_DETAIL_PID": ["1001"],
+                "LATITUDE": [34.5],
+                "LONGITUDE": [150.3],
+                "FLAT_TYPE_CODE": ["flat"],
+                "POSTCODE": [2000],
+            }
+        )
+
+        assert result_lf.collect().to_dicts() == expected_df.to_dicts()
+
+    def test_filter_by_postcode(self, default_geocode_data, address_detail_data):
+        """
+        Test the function with a filter on postcodes.
+        """
+        result_lf = filter_and_join_gnaf_frames(
+            default_geocode_data, address_detail_data, postcodes=[2600]
+        )
+        expected_df = pl.DataFrame(
+            {
+                "ADDRESS_DETAIL_PID": ["1002"],
+                "LATITUDE": [35.0],
+                "LONGITUDE": [149.1],
+                "FLAT_TYPE_CODE": ["unknown"],  # None replaced with "unknown"
+                "POSTCODE": [2600],
+            }
+        )
+
+        result_lf = filter_and_join_gnaf_frames(
+            default_geocode_data, address_detail_data, postcodes=[2600]
+        )
+        expected_df = pl.DataFrame(
+            {
+                "ADDRESS_DETAIL_PID": ["1002"],
+                "LATITUDE": [35.0],
+                "LONGITUDE": [149.1],
+                "FLAT_TYPE_CODE": ["unknown"],  # None replaced with "unknown"
+                "POSTCODE": [2600],
+            }
+        )
+
+        assert result_lf.collect().to_dicts() == expected_df.to_dicts()
+
+
+    def test_filter_by_building_type_and_postcode(
+        self, default_geocode_data, address_detail_data
+    ):
+        """
+        Test the function with both building type and postcode filters applied.
+        """
+        result_lf = filter_and_join_gnaf_frames(
+            default_geocode_data,
+            address_detail_data,
+            building_types=["unit"],
+            postcodes=[3000],
+        )
+        expected_df = pl.DataFrame(
+            {
+                "ADDRESS_DETAIL_PID": ["1003"],
+                "LATITUDE": [36.0],
+                "LONGITUDE": [148.5],
+                "FLAT_TYPE_CODE": ["unit"],
+                "POSTCODE": [3000],
+            }
+        )
+
+        result_lf = filter_and_join_gnaf_frames(
+            default_geocode_data,
+            address_detail_data,
+            building_types=["unit"],
+            postcodes=[3000],
+        )
+        expected_df = pl.DataFrame(
+            {
+                "ADDRESS_DETAIL_PID": ["1003"],
+                "LATITUDE": [36.0],
+                "LONGITUDE": [148.5],
+                "FLAT_TYPE_CODE": ["unit"],
+                "POSTCODE": [3000],
+            }
+        )
+
+        assert result_lf.collect().to_dicts() == expected_df.to_dicts()
+
+    def test_no_matching_building_type(self, default_geocode_data, address_detail_data):
+        """
+        Test the function when no rows match the building type filter.
+        """
+        result_lf = filter_and_join_gnaf_frames(
+            default_geocode_data, address_detail_data, building_types=["apartment"]
+        )
+        expected_df = pl.DataFrame(
+            {
+                "ADDRESS_DETAIL_PID": [],
+                "LATITUDE": [],
+                "LONGITUDE": [],
+                "FLAT_TYPE_CODE": [],
+                "POSTCODE": [],
+            }
+        )
+
+        result_lf = filter_and_join_gnaf_frames(
+            default_geocode_data, address_detail_data, building_types=["apartment"]
+        )
+        expected_df = pl.DataFrame(
+            {
+                "ADDRESS_DETAIL_PID": [],
+                "LATITUDE": [],
+                "LONGITUDE": [],
+                "FLAT_TYPE_CODE": [],
+                "POSTCODE": [],
+            }
+        )
+
+        assert result_lf.collect().to_dicts() == expected_df.to_dicts()
+
+    def test_no_matching_postcode(self, default_geocode_data, address_detail_data):
+        """
+        Test the function when no rows match the postcode filter.
+        """
+        result_lf = filter_and_join_gnaf_frames(
+            default_geocode_data, address_detail_data, postcodes=[9999]
+        )
+        expected_df = pl.DataFrame(
+            {
+                "ADDRESS_DETAIL_PID": [],
+                "LATITUDE": [],
+                "LONGITUDE": [],
+                "FLAT_TYPE_CODE": [],
+                "POSTCODE": [],
+            }
+        )
+
+        result_lf = filter_and_join_gnaf_frames(
+            default_geocode_data, address_detail_data, postcodes=[9999]
+        )
+        expected_df = pl.DataFrame(
+            {
+                "ADDRESS_DETAIL_PID": [],
+                "LATITUDE": [],
+                "LONGITUDE": [],
+                "FLAT_TYPE_CODE": [],
+                "POSTCODE": [],
+            }
+        )
+
         assert result_lf.collect().to_dicts() == expected_df.to_dicts()
 
 
@@ -392,7 +640,4 @@
         ).collect()
 
         expected = pl.DataFrame({"SA1_CODE_2021": [], "value": []})
-        assert result.to_dicts() == expected.to_dicts()
-=======
-        assert result_lf.collect().to_dicts() == expected_df.to_dicts()
->>>>>>> 66d5c985
+        assert result.to_dicts() == expected.to_dicts()