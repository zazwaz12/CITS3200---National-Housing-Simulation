import polars as pl
import pytest

from ..context import nhs

filter_sa1_regions = nhs.data.filter.filter_sa1_regions


class TestFilterSa1RegionCodes:

    # Fixture to create a sample LazyFrame
    @pytest.fixture
    def sample_lazyframe(self):
        data = {
            "SA1_CODE_2021": ["123456", "789012", "345678", "901234", "567890"],
            "value": [10, 20, 30, 40, 50],
        }
        return pl.DataFrame(data).lazy()

    def test_filter_with_valid_region_codes(self, sample_lazyframe):
        # Filtering with valid region codes
<<<<<<< HEAD
        result = filter_sa1_regions(sample_lazyframe, ["123456", "901234"], "SA1_CODE_2021").collect()
    
        expected_data = {
            "SA1_CODE_2021": ["123456", "901234"],
            "value": [10, 40]
        }
=======
        result = filter_sa1_regions(
            sample_lazyframe, "SA1_CODE_2021", ["123456", "901234"]
        ).collect()

        expected_data = {"SA1_CODE_2021": ["123456", "901234"], "value": [10, 40]}
>>>>>>> e4a4ed74

        expected = pl.DataFrame(expected_data)
        assert result.to_dicts() == expected.to_dicts()


    def test_filter_with_empty_region_codes(self, sample_lazyframe):
<<<<<<< HEAD
        # Test with empty region codes (should return an empty LazyFrame)
        result = filter_sa1_regions(sample_lazyframe, [], "SA1_CODE_2021").collect()
        
        # Expect an empty DataFrame when no region codes are provided
        expected = pl.DataFrame({
            "SA1_CODE_2021": [],
            "value": []
        })
=======
        # Test with empty region codes (should return the original LazyFrame)
        result = filter_sa1_regions(sample_lazyframe).collect()

        expected_data = {
            "SA1_CODE_2021": ["123456", "789012", "345678", "901234", "567890"],
            "value": [10, 20, 30, 40, 50],
        }
>>>>>>> e4a4ed74

        assert result.to_dicts() == expected.to_dicts()

    def test_filter_with_no_matching_codes(self, sample_lazyframe):
        # Test with region codes that don't match any rows (should return an empty DataFrame)
<<<<<<< HEAD
        result = filter_sa1_regions(sample_lazyframe, ["999999"], "SA1_CODE_2021").collect()
    
        expected = pl.DataFrame({
            "SA1_CODE_2021": [],
            "value": []
        })
=======
        result = filter_sa1_regions(
            sample_lazyframe, "SA1_CODE_2021", ["999999"]
        ).collect()

        expected = pl.DataFrame({"SA1_CODE_2021": [], "value": []})
>>>>>>> e4a4ed74
        assert result.to_dicts() == expected.to_dicts()<|MERGE_RESOLUTION|>--- conflicted
+++ resolved
@@ -19,27 +19,18 @@
 
     def test_filter_with_valid_region_codes(self, sample_lazyframe):
         # Filtering with valid region codes
-<<<<<<< HEAD
         result = filter_sa1_regions(sample_lazyframe, ["123456", "901234"], "SA1_CODE_2021").collect()
     
         expected_data = {
             "SA1_CODE_2021": ["123456", "901234"],
             "value": [10, 40]
         }
-=======
-        result = filter_sa1_regions(
-            sample_lazyframe, "SA1_CODE_2021", ["123456", "901234"]
-        ).collect()
-
-        expected_data = {"SA1_CODE_2021": ["123456", "901234"], "value": [10, 40]}
->>>>>>> e4a4ed74
 
         expected = pl.DataFrame(expected_data)
         assert result.to_dicts() == expected.to_dicts()
 
 
     def test_filter_with_empty_region_codes(self, sample_lazyframe):
-<<<<<<< HEAD
         # Test with empty region codes (should return an empty LazyFrame)
         result = filter_sa1_regions(sample_lazyframe, [], "SA1_CODE_2021").collect()
         
@@ -48,32 +39,15 @@
             "SA1_CODE_2021": [],
             "value": []
         })
-=======
-        # Test with empty region codes (should return the original LazyFrame)
-        result = filter_sa1_regions(sample_lazyframe).collect()
-
-        expected_data = {
-            "SA1_CODE_2021": ["123456", "789012", "345678", "901234", "567890"],
-            "value": [10, 20, 30, 40, 50],
-        }
->>>>>>> e4a4ed74
 
         assert result.to_dicts() == expected.to_dicts()
 
     def test_filter_with_no_matching_codes(self, sample_lazyframe):
         # Test with region codes that don't match any rows (should return an empty DataFrame)
-<<<<<<< HEAD
         result = filter_sa1_regions(sample_lazyframe, ["999999"], "SA1_CODE_2021").collect()
     
         expected = pl.DataFrame({
             "SA1_CODE_2021": [],
             "value": []
         })
-=======
-        result = filter_sa1_regions(
-            sample_lazyframe, "SA1_CODE_2021", ["999999"]
-        ).collect()
-
-        expected = pl.DataFrame({"SA1_CODE_2021": [], "value": []})
->>>>>>> e4a4ed74
         assert result.to_dicts() == expected.to_dicts()