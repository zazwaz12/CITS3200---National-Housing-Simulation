[tool.poetry]
name = "cits3200-project"
version = "0.1.0"
description = "Python packages for the CITS3200 Project"
package-mode = false

[tool.poetry.dependencies]
python = "^3.12"
polars = "^1.3.0"
loguru = "^0.7.2"
pytest = "^8.3.2"
black = "^24.4.2"
matplotlib = "^3.9.1"
ipykernel = "^6.29.5"
fastexcel = "^0.11.5"
jupyter-black = "^0.3.4"
isort = "^5.13.2"
pathos = "^0.3.2"
pyright ="^1.1.316"
openpyxl = "^3.1.5"
tqdm = "^4.66.5"
<<<<<<< HEAD
=======
cytoolz = "^0.12.3"
pytest-mock = "^3.14.0"
>>>>>>> fb50a94b

[tool.isort]
profile = "black"

[build-system]
requires = ["poetry-core"]
build-backend = "poetry.core.masonry.api"

[tool.pyright]
reportMissingTypeStubs = true
strict = true
reportUnknownParameterType = true
reportUntypedFunctionDecorator = true
typeCheckingMode = "standard"
pythonVersion = "3.12"
include = ["**/*.py"]
exclude = ["**/node_modules", "**/__pycache__"]
ignore = ["src/oldstuff"]
defineConstant = { DEBUG = true }
strictListInference = true
strictDictionaryInference = true
strictParameterNoneValue = true<|MERGE_RESOLUTION|>--- conflicted
+++ resolved
@@ -1,48 +1,45 @@
-[tool.poetry]
-name = "cits3200-project"
-version = "0.1.0"
-description = "Python packages for the CITS3200 Project"
-package-mode = false
-
-[tool.poetry.dependencies]
-python = "^3.12"
-polars = "^1.3.0"
-loguru = "^0.7.2"
-pytest = "^8.3.2"
-black = "^24.4.2"
-matplotlib = "^3.9.1"
-ipykernel = "^6.29.5"
-fastexcel = "^0.11.5"
-jupyter-black = "^0.3.4"
-isort = "^5.13.2"
-pathos = "^0.3.2"
-pyright ="^1.1.316"
-openpyxl = "^3.1.5"
-tqdm = "^4.66.5"
-<<<<<<< HEAD
-=======
-cytoolz = "^0.12.3"
-pytest-mock = "^3.14.0"
->>>>>>> fb50a94b
-
-[tool.isort]
-profile = "black"
-
-[build-system]
-requires = ["poetry-core"]
-build-backend = "poetry.core.masonry.api"
-
-[tool.pyright]
-reportMissingTypeStubs = true
-strict = true
-reportUnknownParameterType = true
-reportUntypedFunctionDecorator = true
-typeCheckingMode = "standard"
-pythonVersion = "3.12"
-include = ["**/*.py"]
-exclude = ["**/node_modules", "**/__pycache__"]
-ignore = ["src/oldstuff"]
-defineConstant = { DEBUG = true }
-strictListInference = true
-strictDictionaryInference = true
+[tool.poetry]
+name = "cits3200-project"
+version = "0.1.0"
+description = "Python packages for the CITS3200 Project"
+package-mode = false
+
+[tool.poetry.dependencies]
+python = "^3.12"
+polars = "^1.3.0"
+loguru = "^0.7.2"
+pytest = "^8.3.2"
+black = "^24.4.2"
+matplotlib = "^3.9.1"
+ipykernel = "^6.29.5"
+fastexcel = "^0.11.5"
+jupyter-black = "^0.3.4"
+isort = "^5.13.2"
+pathos = "^0.3.2"
+pyright ="^1.1.316"
+openpyxl = "^3.1.5"
+tqdm = "^4.66.5"
+cytoolz = "^0.12.3"
+pytest-mock = "^3.14.0"
+
+[tool.isort]
+profile = "black"
+
+[build-system]
+requires = ["poetry-core"]
+build-backend = "poetry.core.masonry.api"
+
+[tool.pyright]
+reportMissingTypeStubs = true
+strict = true
+reportUnknownParameterType = true
+reportUntypedFunctionDecorator = true
+typeCheckingMode = "standard"
+pythonVersion = "3.12"
+include = ["**/*.py"]
+exclude = ["**/node_modules", "**/__pycache__"]
+ignore = ["src/oldstuff"]
+defineConstant = { DEBUG = true }
+strictListInference = true
+strictDictionaryInference = true
 strictParameterNoneValue = true