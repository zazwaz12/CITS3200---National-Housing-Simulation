[tool.poetry]
name = "cits3200-project"
version = "0.1.0"
description = "Python packages for the CITS3200 Project"
package-mode = false

[tool.poetry.dependencies]
python = "^3.12"
polars = "^1.3.0"
loguru = "^0.7.2"
pytest = "^8.3.2"
black = "^24.4.2"
matplotlib = "^3.9.1"
cytoolz = "^0.12.3"
ipykernel = "^6.29.5"
fastexcel = "^0.11.5"
jupyter-black = "^0.3.4"
isort = "^5.13.2"
pathos = "^0.3.2"
pyright ="^1.1.316"
pytest-mock = "^3.14.0"
<<<<<<< HEAD
numpy = "^1.26.0"
geopandas = "^0.14.0"
pyproj = "^3.6.0"
fiona = "^1.9.0"
pyyaml = "^6.0.2"
typing-extensions = "*"  # Add this for typing.List support
flake8 = "^7.1.1"
=======
>>>>>>> 3d069b0c
pre-commit = "^3.4.0"
pandas = "^2.2.2"

[tool.isort]
profile = "black"

[tool.flake8]
exclude = ["venv", ".venv"]


[build-system]
requires = ["poetry-core"]
build-backend = "poetry.core.masonry.api"

[tool.pyright]
reportMissingTypeStubs = false
strict = ["nhs"]
reportUnknownParameterType = false
reportUntypedFunctionDecorator = false
typeCheckingMode = "basic"
pythonVersion = "3.12"
include = ["**/*.py"]
exclude = ["**/node_modules", "**/__pycache__"]
ignore = ["syncdata.py", "src/oldstuff"]
defineConstant = { DEBUG = true }
strictListInference = true
strictDictionaryInference = true
strictParameterNoneValue = true<|MERGE_RESOLUTION|>--- conflicted
+++ resolved
@@ -19,7 +19,6 @@
 pathos = "^0.3.2"
 pyright ="^1.1.316"
 pytest-mock = "^3.14.0"
-<<<<<<< HEAD
 numpy = "^1.26.0"
 geopandas = "^0.14.0"
 pyproj = "^3.6.0"
@@ -27,8 +26,6 @@
 pyyaml = "^6.0.2"
 typing-extensions = "*"  # Add this for typing.List support
 flake8 = "^7.1.1"
-=======
->>>>>>> 3d069b0c
 pre-commit = "^3.4.0"
 pandas = "^2.2.2"
 
