# National Housing Simulation

Repository for the National Housing Simulation project, involving mapping data points from the G-NAF and the SA1 census datasets.

## Install

You can install project dependencies using either `poetry` or `devbox`.

### Poetry

[Poetry](https://python-poetry.org/) is a Python dependency manager that also manages dependency configurations. Install it following the [official guide](https://python-poetry.org/docs/#installing-with-the-official-installer).

```bash
poetry shell     # Activate the virtual environment
poetry install   # Install the dependencies from pyproject.toml
```

## Devbox

[Devbox](https://github.com/jetify-com/devbox) is used to create development shells where the dependencies are declared in `devbox.json` file. It can manage non-Python dependencies which will only be accessible in the shell (i.e. not installed globally). It is internally powered by Nix where the list of Nix packages can be found at [Nixhub.io](https://www.nixhub.io/).

<<<<<<< HEAD
[`direnv`](https://github.com/direnv/direnv) is used to extend the current shell by loading and unloading environmental variables automatically as the user enters the current directory. This is used to activate the Devbox shell automatically using the `.envrc` file.

First, install both [Devbox](https://www.jetify.com/devbox/docs/installing_devbox/) and [`direnv`](https://github.com/direnv/direnv). Then, from the top-most directory of the project, run the following command.

```bash
direnv allow    # Allow direnv to execute .envrc
```

When you `cd` into the directory, Devbox will install the required dependencies locally, run poetry to install the requirements, and activate the virtual environment automatically.

## Accessing Data from Sharepoint Host

The goal of hosting the data in a centralised platform is to prevent risk of data loss and to maintain the integrity of the data that we can all reference as one source of truth, while encouraging testing and the associated errors.

You can either use `syncdata.py` or `devbox`.

### Using a Sync Script

If you have a shortcut to OneDrive on your filesystem (e.g. you are using Windows or MacOS), you can use the `syncdata.py` script.

<img src="diagram-sources/syncing.jpg" alt="Diagram showing sources and syncing" width="900"/>

#### 1. Setting up `DataFiles`

**UPDATE: you don't need to make the `DataFiles` folder on your `Desktop`.**
<img src="diagram-sources/onedrivefiles.jpg" alt="Setting up the OneDrive Shortcut" width="900"/>

<img src="diagram-sources/shortcut.jpg" alt="Referencing the Shortcut" width="900"/>

#### 2. Using `dirsync`

The syncing process is done as shown below, note my directory is on my Desktop too by coincidence - that is not important:

```bash
PS C:\Users\61420\Desktop\CITS3200---National-Housing-Simulation> python syncdata.py

Please enter your Windows username: 61420

Please enter your OneDrive name (e.g., OneDrive - UWA): Onedrive - UWA
```

Ensure the syncscript works for your workflow, it will NOT be tracked for updates and contained in the “.gitignore”

<img src="diagram-sources/localfiles.png" alt="Referencing the Shortcut" width="900"/>

The Sharepoint files will then be loaded to the local copy, which took 40 minutes for 3.4GB of input data.

### Using `devbox`

This approach installs `rclone` to mount the remote file system to `./DataFiles`. You will need to set up the remote file system using `rclone config`. See the [rclone tutorial for onedrive](https://rclone.org/onedrive/). When prompted for a name, you can enter anything you like.

```bash
devbox shell # start the shell
rclone config  # start the interactive config menu, see the tutorial
devbox run mount-remote  # mount the remote directory
=======
First, install [Devbox](https://www.jetify.com/devbox/docs/installing_devbox/). Then, from the top-most directory of the project, run

```bash
devbox shell  # activate the dev shell
>>>>>>> 0362bb06
```<|MERGE_RESOLUTION|>--- conflicted
+++ resolved
@@ -19,16 +19,12 @@
 
 [Devbox](https://github.com/jetify-com/devbox) is used to create development shells where the dependencies are declared in `devbox.json` file. It can manage non-Python dependencies which will only be accessible in the shell (i.e. not installed globally). It is internally powered by Nix where the list of Nix packages can be found at [Nixhub.io](https://www.nixhub.io/).
 
-<<<<<<< HEAD
-[`direnv`](https://github.com/direnv/direnv) is used to extend the current shell by loading and unloading environmental variables automatically as the user enters the current directory. This is used to activate the Devbox shell automatically using the `.envrc` file.
+First, install [Devbox](https://www.jetify.com/devbox/docs/installing_devbox/). Then, from the top-most directory of the project, run
 
-First, install both [Devbox](https://www.jetify.com/devbox/docs/installing_devbox/) and [`direnv`](https://github.com/direnv/direnv). Then, from the top-most directory of the project, run the following command.
 
 ```bash
-direnv allow    # Allow direnv to execute .envrc
+devbox shell  # activate the dev shell
 ```
-
-When you `cd` into the directory, Devbox will install the required dependencies locally, run poetry to install the requirements, and activate the virtual environment automatically.
 
 ## Accessing Data from Sharepoint Host
 
@@ -74,11 +70,5 @@
 ```bash
 devbox shell # start the shell
 rclone config  # start the interactive config menu, see the tutorial
-devbox run mount-remote  # mount the remote directory
-=======
-First, install [Devbox](https://www.jetify.com/devbox/docs/installing_devbox/). Then, from the top-most directory of the project, run
-
-```bash
-devbox shell  # activate the dev shell
->>>>>>> 0362bb06
+devbox run mount-remote  # mount remote, this will start a process that polls for changes in the remote file system
 ```