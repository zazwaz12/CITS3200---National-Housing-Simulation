.nix/fix-python
.devbox/
.rclone/
DataFiles/
demo.*
<<<<<<< HEAD

=======
/logs/
>>>>>>> fb50a94b
syncdata.py

# Byte-compiled / optimized / DLL files
__pycache__/
*.py[cod]
*$py.class


# C extensions
*.so

# Distribution / packaging
.Python
build/
develop-eggs/
dist/
downloads/
eggs/
.eggs/
lib/
lib64/
parts/
sdist/
var/
wheels/
share/python-wheels/
*.egg-info/
.installed.cfg
*.egg
MANIFEST

# PyInstaller
#  Usually these files are written by a python script from a template
#  before PyInstaller builds the exe, so as to inject date/other infos into it.
*.manifest
*.spec

# Installer logs
pip-log.txt
pip-delete-this-directory.txt

# Unit test / coverage reports
htmlcov/
.tox/
.nox/
.coverage
.coverage.*
.cache
nosetests.xml
coverage.xml
*.cover
*.py,cover
.hypothesis/
.pytest_cache/
cover/

# Translations
*.mo
*.pot

# Django stuff:
*.log
local_settings.py
db.sqlite3
db.sqlite3-journal

# Flask stuff:
instance/
.webassets-cache

# Scrapy stuff:
.scrapy

# Sphinx documentation
docs/_build/

# PyBuilder
.pybuilder/
target/

# Jupyter Notebook
.ipynb_checkpoints

# IPython
profile_default/
ipython_config.py

# pyenv
#   For a library or package, you might want to ignore these files since the code is
#   intended to run in multiple environments; otherwise, check them in:
# .python-version

# pipenv
#   According to pypa/pipenv#598, it is recommended to include Pipfile.lock in version control.
#   However, in case of collaboration, if having platform-specific dependencies or dependencies
#   having no cross-platform support, pipenv may install dependencies that don't work, or not
#   install all needed dependencies.
#Pipfile.lock

# poetry
#   Similar to Pipfile.lock, it is generally recommended to include poetry.lock in version control.
#   This is especially recommended for binary packages to ensure reproducibility, and is more
#   commonly ignored for libraries.
#   https://python-poetry.org/docs/basic-usage/#commit-your-poetrylock-file-to-version-control
#poetry.lock

# pdm
#   Similar to Pipfile.lock, it is generally recommended to include pdm.lock in version control.
#pdm.lock
#   pdm stores project-wide configurations in .pdm.toml, but it is recommended to not include it
#   in version control.
#   https://pdm.fming.dev/latest/usage/project/#working-with-version-control
.pdm.toml
.pdm-python
.pdm-build/

# PEP 582; used by e.g. github.com/David-OConnor/pyflow and github.com/pdm-project/pdm
__pypackages__/

# Celery stuff
celerybeat-schedule
celerybeat.pid

# SageMath parsed files
*.sage.py

# Environments
.env
.venv
env/
venv/
ENV/
env.bak/
venv.bak/

# Spyder project settings
.spyderproject
.spyproject

# Rope project settings
.ropeproject

# mkdocs documentation
/site

# mypy
.mypy_cache/
.dmypy.json
dmypy.json

# Pyre type checker
.pyre/

# pytype static type analyzer
.pytype/

# Cython debug symbols
cython_debug/

# PyCharm
#  JetBrains specific template is maintained in a separate JetBrains.gitignore that can
#  be found at https://github.com/github/gitignore/blob/main/Global/JetBrains.gitignore
#  and can be added to the global gitignore or merged into this file.  For a more nuclear
#  option (not recommended) you can uncomment the following to ignore the entire idea folder.
#.idea/
<|MERGE_RESOLUTION|>--- conflicted
+++ resolved
@@ -3,11 +3,7 @@
 .rclone/
 DataFiles/
 demo.*
-<<<<<<< HEAD
-
-=======
 /logs/
->>>>>>> fb50a94b
 syncdata.py
 
 # Byte-compiled / optimized / DLL files
