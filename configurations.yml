# Logging configuration settings
# "See https://loguru.readthedocs.io/en/stable/api/logger.html"
logging:
  # Path and naming convention for logs (including timestamp)
  log_file: "./logs/out_{time}.log"
  format: "{time:YYYY-MM-DD at HH:mm:ss} {level} {message}"
  # TRUE for detailed backtrace logging for debugging
  backtrace: true
  # extra diagnostic information
  diagnose: true
  # Log level; ["TRACE", "DEBUG", "INFO", "SUCCESS", "WARNING", "ERROR", "CRITICAL"]
  level: "DEBUG"
  # Log retention period; logs older than this will be deleted
  retention: "7 days"

# Paths to data files and resources
data:
  # Path to the census data files
  census_path: "./DataFiles/AppStaging/census"
  # Path to the GNAF (Geocoded National Address File) data
  gnaf_path: "./DataFiles/AppStaging/standard/"
  # Path to the shapefile used for geospatial analysis
  shapefile_path: "./DataFiles/FilesIn/geodata/SA2 Names/"
  # Path of the output CSV
  output_path: "./DataFiles/FilesOut/"
<<<<<<< HEAD
  # Coordinate Reference System (CRS) for spatial data
  # use CRS 7844 - specified in the ABS 2021 datapack
  # 'EPSG:7844' is a CRS in the European Petroleum Survey Group system
  # for defining geospatial coordinates
  # SEE ALSO WGS84 (EPSG:4326) - represent latitude and longitude on spherical Earth
=======
  # Default Coordinate Reference System (CRS) for spatial data
>>>>>>> 49d3794c
  crs: "EPSG:7844"
  # The column in your data that contains SA2(!) area names
  sa2_area_column: "SA2_NAME21"
  # The column in your data that contains SA1(!) area codes
  sa1_area_code_column: "SA1_CODE21"
 

simulation:
  # Number of CPU cores to use for parallel processing
  num_cores: 4
  # Number of iterations to run for analysis or simulations
  num_iterations: 10
  # FALSE to skip random distribution
  enable_random_distribution: false
  # FALSE to skip visualization
  enable_visualization: false<|MERGE_RESOLUTION|>--- conflicted
+++ resolved
@@ -17,21 +17,19 @@
 data:
   # Path to the census data files
   census_path: "./DataFiles/AppStaging/census"
+  census_path: "./DataFiles/AppStaging/census"
   # Path to the GNAF (Geocoded National Address File) data
+  gnaf_path: "./DataFiles/AppStaging/standard/"
   gnaf_path: "./DataFiles/AppStaging/standard/"
   # Path to the shapefile used for geospatial analysis
   shapefile_path: "./DataFiles/FilesIn/geodata/SA2 Names/"
   # Path of the output CSV
   output_path: "./DataFiles/FilesOut/"
-<<<<<<< HEAD
   # Coordinate Reference System (CRS) for spatial data
   # use CRS 7844 - specified in the ABS 2021 datapack
   # 'EPSG:7844' is a CRS in the European Petroleum Survey Group system
   # for defining geospatial coordinates
   # SEE ALSO WGS84 (EPSG:4326) - represent latitude and longitude on spherical Earth
-=======
-  # Default Coordinate Reference System (CRS) for spatial data
->>>>>>> 49d3794c
   crs: "EPSG:7844"
   # The column in your data that contains SA2(!) area names
   sa2_area_column: "SA2_NAME21"
